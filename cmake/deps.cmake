--- conflicted
+++ resolved
@@ -74,9 +74,6 @@
   message(FATAL_ERROR "Target protobuf::libprotobuf not available.")
 endif()
 
-<<<<<<< HEAD
-if(BUILD_LP_PARSER OR BUILD_TESTING)
-=======
 if(NOT BUILD_Eigen3)
   find_package(Eigen3 REQUIRED)
 endif()
@@ -84,8 +81,7 @@
   message(FATAL_ERROR "Target Eigen3::Eigen not available.")
 endif()
 
-if(BUILD_LP_PARSER)
->>>>>>> 642486e7
+if(BUILD_LP_PARSER OR BUILD_TESTING)
   if(NOT BUILD_re2)
     find_package(re2 REQUIRED)
   endif()
