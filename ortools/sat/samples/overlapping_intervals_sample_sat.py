#!/usr/bin/env python3
# Copyright 2010-2022 Google LLC
# Licensed under the Apache License, Version 2.0 (the "License");
# you may not use this file except in compliance with the License.
# You may obtain a copy of the License at
#
#     http://www.apache.org/licenses/LICENSE-2.0
#
# Unless required by applicable law or agreed to in writing, software
# distributed under the License is distributed on an "AS IS" BASIS,
# WITHOUT WARRANTIES OR CONDITIONS OF ANY KIND, either express or implied.
# See the License for the specific language governing permissions and
# limitations under the License.

"""Code sample to demonstrates how to detect if two intervals overlap."""

from ortools.sat.python import cp_model


class VarArraySolutionPrinter(cp_model.CpSolverSolutionCallback):
    """Print intermediate solutions."""

    def __init__(self, variables: list[cp_model.IntVar]):
        cp_model.CpSolverSolutionCallback.__init__(self)
        self.__variables = variables

    def on_solution_callback(self) -> None:
        for v in self.__variables:
            print(f"{v}={self.value(v)}", end=" ")
        print()


<<<<<<< HEAD
def OverlappingIntervals():
=======
def overlapping_interval_sample_sat():
>>>>>>> dd57344e
    """Create the overlapping Boolean variables and enumerate all states."""
    model = cp_model.CpModel()

    horizon = 7

    # First interval.
    start_var_a = model.new_int_var(0, horizon, "start_a")
    duration_a = 3
    end_var_a = model.new_int_var(0, horizon, "end_a")
    unused_interval_var_a = model.new_interval_var(
        start_var_a, duration_a, end_var_a, "interval_a"
    )

    # Second interval.
    start_var_b = model.new_int_var(0, horizon, "start_b")
    duration_b = 2
    end_var_b = model.new_int_var(0, horizon, "end_b")
    unused_interval_var_b = model.new_interval_var(
        start_var_b, duration_b, end_var_b, "interval_b"
    )

    # a_after_b Boolean variable.
    a_after_b = model.new_bool_var("a_after_b")
    model.add(start_var_a >= end_var_b).only_enforce_if(a_after_b)
    model.add(start_var_a < end_var_b).only_enforce_if(a_after_b.negated())

    # b_after_a Boolean variable.
    b_after_a = model.new_bool_var("b_after_a")
    model.add(start_var_b >= end_var_a).only_enforce_if(b_after_a)
    model.add(start_var_b < end_var_a).only_enforce_if(b_after_a.negated())

    # Result Boolean variable.
    a_overlaps_b = model.new_bool_var("a_overlaps_b")

    # Option a: using only clauses
    model.add_bool_or(a_after_b, b_after_a, a_overlaps_b)
    model.add_implication(a_after_b, a_overlaps_b.negated())
    model.add_implication(b_after_a, a_overlaps_b.negated())

    # Option b: using an exactly one constraint.
    # model.add_exactly_one(a_after_b, b_after_a, a_overlaps_b)

    # Search for start values in increasing order for the two intervals.
    model.add_decision_strategy(
        [start_var_a, start_var_b],
        cp_model.CHOOSE_FIRST,
        cp_model.SELECT_MIN_VALUE,
    )

    # Create a solver and solve with a fixed search.
    solver = cp_model.CpSolver()

    # Force the solver to follow the decision strategy exactly.
    solver.parameters.search_branching = cp_model.FIXED_SEARCH
    # Enumerate all solutions.
    solver.parameters.enumerate_all_solutions = True

    # Search and print out all solutions.
    solution_printer = VarArraySolutionPrinter([start_var_a, start_var_b, a_overlaps_b])
    solver.solve(model, solution_printer)


overlapping_interval_sample_sat()<|MERGE_RESOLUTION|>--- conflicted
+++ resolved
@@ -30,11 +30,7 @@
         print()
 
 
-<<<<<<< HEAD
-def OverlappingIntervals():
-=======
 def overlapping_interval_sample_sat():
->>>>>>> dd57344e
     """Create the overlapping Boolean variables and enumerate all states."""
     model = cp_model.CpModel()
 
